--- conflicted
+++ resolved
@@ -1,10 +1,6 @@
 //! Core library implementation.
 
-<<<<<<< HEAD
-use crate::{histogram_summary, BTreeMapExt, SummaryStats, Wrapper};
-=======
 use crate::{histogram_summary, BTreeMapExt, SummaryStats};
->>>>>>> bee5eb43
 use hdrhistogram::Histogram;
 use std::{
     collections::{BTreeMap, HashMap},
@@ -131,24 +127,6 @@
 //=================
 // Timing
 
-<<<<<<< HEAD
-/// Wraps an auto-resizable [`Histogram<u64>`].
-pub type Timing = Wrapper<Histogram<u64>>;
-
-impl Timing {
-    /// Constructs a [`Timing`]. The arguments correspond to [hdrhistogram::Histogram::high] and
-    ///  [hdrhistogram::Histogram::sigfig].
-    fn new(hist_high: u64, hist_sigfig: u8) -> Self {
-        let mut hist = Histogram::<u64>::new_with_bounds(1, hist_high, hist_sigfig).unwrap();
-        hist.auto(true);
-
-        Self::wrap(hist)
-    }
-
-    pub fn map<U>(&self, mut f: impl FnMut(&Histogram<u64>) -> U) -> Wrapper<U> {
-        Wrapper(f(&self.0))
-    }
-=======
 /// Alias of [`Histogram<u64>`].
 pub type Timing = Histogram<u64>;
 
@@ -158,7 +136,6 @@
     let mut hist = Histogram::<u64>::new_with_bounds(1, hist_high, hist_sigfig).unwrap();
     hist.auto(true);
     hist
->>>>>>> bee5eb43
 }
 
 //=================
