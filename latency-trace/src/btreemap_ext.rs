use std::{borrow::Borrow, collections::BTreeMap};

<<<<<<< HEAD
/// Wrapper of [BTreeMap] that provides an additional [`map_values`](Self::map_values) method.
/// As this type [Deref](std::ops::Deref)s to [BTreeMap] and implements [IntoIterator]s with the same results as
/// those of [BTreeMap], it supports `for` loops and all immutable [BTreeMap] methods.
pub type BTreeMapExt<K, V> = Wrapper<BTreeMap<K, V>>;

impl<K, V> IntoIterator for BTreeMapExt<K, V> {
    type Item = (K, V);
    type IntoIter = <BTreeMap<K, V> as IntoIterator>::IntoIter;

    fn into_iter(self) -> Self::IntoIter {
        self.0.into_iter()
    }
}

impl<'a, K, V> IntoIterator for &'a BTreeMapExt<K, V> {
    type Item = (&'a K, &'a V);
    type IntoIter = <&'a BTreeMap<K, V> as IntoIterator>::IntoIter;

    fn into_iter(self) -> Self::IntoIter {
        self.0.iter()
    }
}

impl<'a, K, V> IntoIterator for &'a mut BTreeMapExt<K, V> {
    type Item = (&'a K, &'a mut V);
    type IntoIter = <&'a mut BTreeMap<K, V> as IntoIterator>::IntoIter;

    fn into_iter(self) -> Self::IntoIter {
        self.0.iter_mut()
    }
=======
/// Extends [BTreeMap] to provide an additional [`map_values`](Self::map_values) method.
pub trait BTreeMapExt<K, V> {
    fn map_values<V1, BV>(&self, f: impl FnMut(&BV) -> V1) -> BTreeMap<K, V1>
    where
        K: Ord + Clone,
        V: Borrow<BV>;
>>>>>>> bee5eb43
}

impl<K, V> BTreeMapExt<K, V> for BTreeMap<K, V> {
    /// Returns a new [BTreeMap] with the same keys as `self` and values corresponding to the
    /// invocation of function `f` on the original values.
    fn map_values<V1, BV>(&self, mut f: impl FnMut(&BV) -> V1) -> BTreeMap<K, V1>
    where
        K: Ord + Clone,
        V: Borrow<BV>,
    {
        self.iter()
            .map(|(k, v)| (k.clone(), f(v.borrow())))
            .collect::<BTreeMap<_, _>>()
            .into()
    }
}<|MERGE_RESOLUTION|>--- conflicted
+++ resolved
@@ -1,44 +1,11 @@
 use std::{borrow::Borrow, collections::BTreeMap};
 
-<<<<<<< HEAD
-/// Wrapper of [BTreeMap] that provides an additional [`map_values`](Self::map_values) method.
-/// As this type [Deref](std::ops::Deref)s to [BTreeMap] and implements [IntoIterator]s with the same results as
-/// those of [BTreeMap], it supports `for` loops and all immutable [BTreeMap] methods.
-pub type BTreeMapExt<K, V> = Wrapper<BTreeMap<K, V>>;
-
-impl<K, V> IntoIterator for BTreeMapExt<K, V> {
-    type Item = (K, V);
-    type IntoIter = <BTreeMap<K, V> as IntoIterator>::IntoIter;
-
-    fn into_iter(self) -> Self::IntoIter {
-        self.0.into_iter()
-    }
-}
-
-impl<'a, K, V> IntoIterator for &'a BTreeMapExt<K, V> {
-    type Item = (&'a K, &'a V);
-    type IntoIter = <&'a BTreeMap<K, V> as IntoIterator>::IntoIter;
-
-    fn into_iter(self) -> Self::IntoIter {
-        self.0.iter()
-    }
-}
-
-impl<'a, K, V> IntoIterator for &'a mut BTreeMapExt<K, V> {
-    type Item = (&'a K, &'a mut V);
-    type IntoIter = <&'a mut BTreeMap<K, V> as IntoIterator>::IntoIter;
-
-    fn into_iter(self) -> Self::IntoIter {
-        self.0.iter_mut()
-    }
-=======
 /// Extends [BTreeMap] to provide an additional [`map_values`](Self::map_values) method.
 pub trait BTreeMapExt<K, V> {
     fn map_values<V1, BV>(&self, f: impl FnMut(&BV) -> V1) -> BTreeMap<K, V1>
     where
         K: Ord + Clone,
         V: Borrow<BV>;
->>>>>>> bee5eb43
 }
 
 impl<K, V> BTreeMapExt<K, V> for BTreeMap<K, V> {
